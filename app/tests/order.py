--- conflicted
+++ resolved
@@ -1,10 +1,5 @@
-<<<<<<< HEAD
-=======
-from ..models import FieldsWithOptionsModel
-from django.db import models
->>>>>>> b6a947aa
+from ..models import FieldsWithOptionsModel, OrderedModel
 from djangotoolbox.test import TestCase
-from app.models import OrderedModel
 
 class OrderTest(TestCase):
     def create_ordered_model_items(self):
